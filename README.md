![](https://github.com/ebcrowder/rust-ledger/workflows/rust_ledger/badge.svg)
[![Latest version](https://img.shields.io/crates/v/rust_ledger.svg)](https://crates.io/crates/rust_ledger)
[![Documentation](https://docs.rs/rust_ledger/badge.svg)](https://docs.rs/rust_ledger)

# rust_ledger

command line accounting tool

As a former CPA, I could not resist building my own accounting system.

PRs and issues are certainly welcome. I use this tool to keep track of my personal finances but would sincerely appreciate feedback on how to make it more useful for others.

### Summary

- Spiritual port of [ledger](https://github.com/ledger/ledger)
- Uses double-entry accounting paradigm
- Small feature set based on typical use cases
- Uses `yaml` files as data store
- Includes a tool to convert `csv` files to `yaml` format

### Use

- install via cargo - `cargo install rust_ledger`

Alternatively, clone this repo and do the following:

- if Rust is not installed on your machine, follow the instructions on how to do that here: https://www.rust-lang.org/tools/install
- run `cargo build --release` to compile the binary
- go to `/target/release` and copy the `rust_ledger` binary in your path: `/usr/bin`
- do `rust_ledger -l LEDGER_FILE_PATH COMMAND -f OPTION` where the following:
  - LEDGER_FILE_PATH (denoted by `-l`) - relative path to location of yaml ledger file
  - COMMAND - ledger command (accounts, balance, register, or csv)
  - OPTION (denoted by `-f`) - allows you to filter the output of the `register` command by account type. For example, if you wish to only see "expense" transactions in the output, you would pass in `expense` as the option here.
<<<<<<< HEAD
=======
- optionally, the ledger file path can be set via the environment variable `$RLEDGER_FILE` in lieu of specifying it whenever the program is invoked.
>>>>>>> 42c5f9fe

### Test

- `cargo test`

### API

- accounts
  - lists accounts
  - example output:

```
account              | account_type
checking             | asset
savings              | asset
credit_card          | liability
equity               | equity
expense_auto         | expense
expense_computer     | expense
expense_food         | expense
expense_gasoline     | expense
expense_pets         | expense
expense_amazon       | expense
expense_home         | expense
expense_general      | expense
income_general       | income
```

- balance
  - lists account balances to date
  - example output:

```
account_type         | account              | balance
asset                | checking             | 1,500
asset                | savings              | 2,000
liability            | credit_card          | -456
equity               | equity               | -3,500
expense              | expense_auto         | 455
expense              | expense_computer     | 1
expense              | expense_food         | 0
expense              | expense_gasoline     | 0
expense              | expense_pets         | 0
expense              | expense_amazon       | 0
expense              | expense_home         | 0
expense              | expense_general      | 0
income               | income_general       | 0
check                | 0         0
```

- register
  - lists general ledger transactions to date
  - can filter output by any field via optional parameter
  - example output:

```
date       | dr_cr      | acct_name            | acct_offset_name     | acct_memo
11/4/2019  | 455        | expense_auto         | credit_card          | car maintenance
11/4/2019  | 1          | expense_computer     | credit_card          | raspberry pi
```

- csv
  - converts `csv` files to `yaml` format expected by `rust_ledger`
  - most financial institutions (banks, credit unions and credit card companies) will provide exports of transaction history in `csv` format
  - **note** - prior to importing your `csv` file into the tool, you must rename the columns in the first line of the `csv` file in the following schema:
    `"date","transaction","name","memo","amount"`

### rust_ledger `yaml` file format

- rust_ledger utilizes `yaml` files in the following format:

```yaml
owner: test_owner
currencies:
  id: $
  name: US Dollar
  alias: USD
  note: Currency used in the United States

accounts:
  - id: 0
    acct_name: checking
    acct_type: asset
    debit_credit: 1500
  - id: 1
    acct_name: savings
    acct_type: asset
    debit_credit: 2000
  - id: 3
    acct_name: credit_card
    acct_type: liability
    debit_credit: 0
  - id: 4
    acct_name: equity
    acct_type: equity
    debit_credit: -3500
  - id: 5
    acct_name: expense_auto
    acct_type: expense
    debit_credit: 0
  - id: 6
    acct_name: expense_computer
    acct_type: expense
    debit_credit: 0
  - id: 7
    acct_name: expense_food
    acct_type: expense
    debit_credit: 0
  - id: 8
    acct_name: expense_gasoline
    acct_type: expense
    debit_credit: 0
  - id: 9
    acct_name: expense_pets
    acct_type: expense
    debit_credit: 0
  - id: 10
    acct_name: expense_amazon
    acct_type: expense
    debit_credit: 0
  - id: 11
    acct_name: expense_home
    acct_type: expense
    debit_credit: 0
  - id: 12
    acct_name: expense_general
    acct_type: expense
    debit_credit: 0
  - id: 13
    acct_name: income_general
    acct_type: income
    debit_credit: 0

transactions:
  - date: 11/4/2019
    debit_credit: 455
    acct_offset_name: credit_card
    name: car maintenance
    acct_type: expense
    acct_name: expense_auto
  - date: 11/4/2019
    debit_credit: 1
    acct_offset_name: credit_card
    name: raspberry pi
    acct_type: expense
    acct_name: expense_computer
```<|MERGE_RESOLUTION|>--- conflicted
+++ resolved
@@ -31,10 +31,7 @@
   - LEDGER_FILE_PATH (denoted by `-l`) - relative path to location of yaml ledger file
   - COMMAND - ledger command (accounts, balance, register, or csv)
   - OPTION (denoted by `-f`) - allows you to filter the output of the `register` command by account type. For example, if you wish to only see "expense" transactions in the output, you would pass in `expense` as the option here.
-<<<<<<< HEAD
-=======
 - optionally, the ledger file path can be set via the environment variable `$RLEDGER_FILE` in lieu of specifying it whenever the program is invoked.
->>>>>>> 42c5f9fe
 
 ### Test
 
