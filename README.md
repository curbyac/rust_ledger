![](https://github.com/ebcrowder/rust-ledger/workflows/rust_ledger/badge.svg)
[![Latest version](https://img.shields.io/crates/v/rust_ledger.svg)](https://crates.io/crates/rust_ledger)
[![Documentation](https://docs.rs/rust_ledger/badge.svg)](https://docs.rs/rust_ledger)

# rust_ledger

command line accounting tool

### Summary

- Spiritual port of [ledger](https://github.com/ledger/ledger)
- Uses double-entry accounting paradigm
<<<<<<< HEAD
- Small feature set based on typical use cases
- Uses simple `yaml` format in lieu of plain-text file format utilized by `ledger`
- Includes a tool to convert `csv` files to `yaml` 
=======
- Uses `yaml` files as data store
- Includes a tool to convert `csv` files to `yaml` format
- Small feature set based on typical use cases
>>>>>>> 1058e96a

### Contributing

- See `CODE_OF_CONDUCT.md` for fundamental guidelines
- PRs, issues and feature requests are welcome and encouraged

### Install

#### From Cargo

`cargo install rust_ledger`

#### Binaries for Linux, macOS, and Windows

We distribute binaries for the above platforms. See [releases](https://github.com/ebcrowder/rust_ledger/releases) for a complete list by version.

#### Build from Source

Alternatively, clone this repo and do the following:

- If Rust is not installed on your machine, follow the instructions on how to do that here: https://www.rust-lang.org/tools/install
- run `cargo build --release` to compile the binary
- go to `/target/release` and copy the `rust_ledger` binary in your path: `/usr/bin`

### Usage

`rust_ledger --help` will provide a menu of all available commands and optional arguments.

```bash
rust_ledger <version>
Eric Crowder <eric@ebcrowder.dev>

USAGE:
    rust_ledger [SUBCOMMAND]

FLAGS:
    -h, --help       Prints help information
    -V, --version    Prints version information

SUBCOMMANDS:
    account     account module
    balance     balance module
    budget      budget module
    csv         csv module
    help        Prints this message or the help of the given subcommand(s)
    register    register module
```

`rust_ledger COMMAND -f LEDGER_FILE_PATH`

LEDGER_FILE_PATH (denoted by `-f`) - relative path to location of yaml ledger file

- Optionally, the ledger file path can be set via the environment variable `RLEDGER_FILE` in lieu of specifying whenever the program is invoked.
- If `-f` is provided with a file path the file provided will be used instead of any `RLEDGER_FILE` set.

```
RLEDGER_FILE=~/rledger.yaml rust_ledger balance
```

`RLEDGER_FILE` can be set as a system or user environment variable.

```
export RLEDGER_FILE=$HOME/rledger.yaml
```

### Environment Variables

`RLEDGER_FILE` - Path to rledger file. ex: `RLEDGER_FILE=~/rledger.yaml`

`NO_COLOR` - Disables color output. ex: `NO_COLOR=true`

## rust_ledger `yaml` file format

In lieu of the plain text ledger file format, this project  uses a 
defined YAML schema. YAML has a relatively clean syntax and is able to
represent useful data types (lists, etc) natively. Further, parsing `yaml` via
is easy thanks to tools such as `serde`. These facts allowed me to skip 
writing a custom parser to support the "ledger" plain text file format and focus
on implementing functionality.

- example ledger `yaml` file can be found at `examples/example.yaml`
- rust_ledger utilizes `yaml` files in the following format:

```yaml
accounts:
  - account:
    amount:

transactions:
  - date:
    amount:
    description:
    account:
    offset_account:
  - date:
    description:
    transactions:
      - amount:
        account:
      - amount:
        account:
```

The ledger format schema is purposely lightweight. The only requirements are as follows:

- the `account` field should be expressed in the following format: `account_classification:account_name`.
- the `amount` field should be a number. It can include up to two (2) decimal points.
- the `date` field should be in the following format: `YYYY-MM-DD`.

## Features

### Transactions

Transactions can be expressed in two different ways. One is a "simplified" format for transactions that only impact two accounts:

```yaml
- date: 2020-01-01
  amount: 200
  offset_account: liability:cc_amex
  description: grocery store
  account: expense:expense_general
```

The sign (debit / credit) associated with the `offset_account` value is the opposite of the sign of the value contained in `amount` field.

In the above example transaction, since `expense_general` was debited by 200, the `cc_amex` account will be credited by the same amount.

Transactions that involve more than two accounts are expressed in the following manner:

```yaml
- date: 2020-01-01
  description: grocery store
  transactions:
    - amount: 20
      account: expense:general
    - amount: 180
      account: expense:grocery
    - amount: -200
      account: liability:cc_amex
```

Transactions that only involve two accounts can also be expressed in the above format.

## Test

- `cargo test`

## API

### account

```bash
rust_ledger-account
account module

USAGE:
    rust_ledger account [OPTIONS]

FLAGS:
    -h, --help       Prints help information
    -V, --version    Prints version information

OPTIONS:
    -f, --filename <filename>    location of ledger file
```

- lists accounts

example output:

```
 Account 
----------------------------
 asset:cash_checking 
 asset:cash_savings 
 liability:cc_amex 
 equity:equity 
 expense:grocery 
 expense:general 
 expense:mortgage 
 income:general 
```

### balance

```bash
rust_ledger-balance
balance module

USAGE:
    rust_ledger balance [OPTIONS]

FLAGS:
    -h, --help       Prints help information
    -V, --version    Prints version information

OPTIONS:
    -f, --filename <filename>    location of ledger file
```

- lists account balances to date

example output:

```
 Account             | Balance 
---------------------+------------
 asset               |  
 asset:cash_checking | $-400.00 
  asset:cash_savings | $1,000.00 
 liability           |  
   liability:cc_amex | $-455.00 
 equity              |  
       equity:equity | $-3,500.00 
 expense             |  
     expense:grocery | $635.00 
     expense:general | $1,020.00 
    expense:mortgage | $2,000.00 
 income              |  
      income:general | $-300.00 
                     |  
 check               | 0 
```

### register

```bash
rust_ledger-register
register module

USAGE:
    rust_ledger register [OPTIONS]

FLAGS:
    -h, --help       Prints help information
    -V, --version    Prints version information

OPTIONS:
    -f, --filename <filename>    location of ledger file
    -g, --group <group>          group register output by value
    -o, --option <option>        filter output by optional value
```

- lists general ledger transactions to date
- can filter output by any field via optional parameter

example output:

```
 Date       | Description        | Account             | Amount 
------------+--------------------+---------------------+------------
 2019-12-31 | weekly groceries   | expense:grocery     | $455.00 
 2019-12-31 | weekly groceries   | liability:cc_amex   | $-455.00 
 2020-01-01 | mortage            | expense:mortgage    | $2,000.00 
 2020-01-01 | mortage            | asset:cash_checking | $-2,000.00 
 2020-01-01 | stuff              | expense:general     | $1,000.00 
 2020-01-01 | stuff              | asset:cash_savings  | $-1,000.00 
 2020-01-01 | grocery store      | expense:general     | $20.00 
 2020-01-01 | grocery store      | expense:grocery     | $180.00 
 2020-01-01 | grocery store      | asset:cash_checking | $-200.00 
 2020-01-01 | donut sale to dale | asset:cash_checking | $300.00 
 2020-01-01 | donut sale to dale | income:general      | $-300.00 
```

### budget

```bash
rust_ledger-budget 
budget module

USAGE:
    rust_ledger budget [OPTIONS]

FLAGS:
    -h, --help       Prints help information
    -V, --version    Prints version information

OPTIONS:
    -f, --filename <filename>    location of ledger file
    -g, --group <group>          group budget output by value
    -o, --option <option>        filter output by optional value
```

- outputs a report of budgeted and actual values for income statement accounts
- report can be rolled up via the `group` parameter (`year` or `month`)
- report can be filtered by `option` parameter. For example, this value could be `2020` 
  if using a year `group` parameter or `12` (December) if using a `month` group parameter.
  
example output:

```
Date             | Budget     | Actual    | Delta
------------------+------------+-----------+------------
expense:grocery  | $6,000.00  | $180.00   | $5,820.00
expense:mortgage | $24,000.00 | $2,000.00 | $22,000.00
expense:general  | 0          | $1,020.00 | $-1,020.00
income:general   | 0          | $-300.00  | $300.00
```

### csv

```bash
rust_ledger-csv
csv module

USAGE:
    rust_ledger csv [OPTIONS]

FLAGS:
    -h, --help       Prints help information
    -V, --version    Prints version information

OPTIONS:
    -c, --csv <csv>              path of csv file
    -f, --filename <filename>    location of ledger file
    -o, --offset <offset>        offset account for each csv transaction
```

- converts `csv` files to `yaml` format expected by `rust_ledger`.
- should be invoked with `-f`, `-o`, and `s` arguments. These include the rust_ledger file location (unless specified via environment variable),
  csv file location and account offset, respectively.
- the account offset (`s` argument) would be the offset transaction that the csv transactions should be posted against.
- the csv tool will look for existing transactions that have matching `description` fields and will populate the appropriate expense/income accounts
  for any matches. Non-matches will use a default of `expense:general` or `income:general`, which is determined based on the sign of the `amount` field
  contained in the transaction.
- **note** - prior to importing your `csv` file into the tool, you must rename the columns in the first line of the `csv` file in the following schema:
  `"date","transaction","name","memo","amount"`.
<|MERGE_RESOLUTION|>--- conflicted
+++ resolved
@@ -10,15 +10,9 @@
 
 - Spiritual port of [ledger](https://github.com/ledger/ledger)
 - Uses double-entry accounting paradigm
-<<<<<<< HEAD
-- Small feature set based on typical use cases
-- Uses simple `yaml` format in lieu of plain-text file format utilized by `ledger`
-- Includes a tool to convert `csv` files to `yaml` 
-=======
 - Uses `yaml` files as data store
 - Includes a tool to convert `csv` files to `yaml` format
 - Small feature set based on typical use cases
->>>>>>> 1058e96a
 
 ### Contributing
 
