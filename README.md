--- conflicted
+++ resolved
@@ -124,20 +124,6 @@
 ```
  Account                       Type
 ---------------------------------------
-<<<<<<< HEAD
-Checking                     asset               
-Savings                      asset               
-CreditCard                   liability           
-equity                       equity              
-auto                         expense             
-grocery                      expense             
-fuel                         expense             
-pets                         expense             
-general                      expense             
-income-1                     income              
-income-2                     income              
-interest                     income
-=======
 cash_checking                asset
 cash_savings                 asset
 credit_card_amex             liability
@@ -145,7 +131,6 @@
 grocery                      expense
 general                      expense
 general                      income
->>>>>>> 023f29d5
 ```
 
 - balance
@@ -156,27 +141,6 @@
  Account                       Balance
 ---------------------------------------
 asset
-<<<<<<< HEAD
-  Checking                     2400.76             
-  Savings                      2000.00             
-liability
-  CreditCard                   -456.00             
-equity
-  equity                       -3500.00            
-expense
-  auto                         455.00              
-  grocery                      0                   
-  fuel                         0                   
-  pets                         0                   
-  general                      1.00                
-income
-  income-1                     -179.50             
-  income-2                     -600.76             
-  interest                     -120.50             
-
----------------------------------------
-check                          -0.00               
-=======
   cash_checking                2,100
   cash_savings                 2,000
 liability
@@ -191,7 +155,6 @@
 
 ---------------------------------------
 check                          0
->>>>>>> 023f29d5
 ```
 
 - register
@@ -202,24 +165,12 @@
 ```
 Date       Description             Accounts
 -------------------------------------------------------------------------------
-<<<<<<< HEAD
-11/4/2019  car maintenance         auto                      455.00      455.00
-                                   CreditCard               -455.00        0.00
-11/4/2019  raspberry pi            general                     1.00        1.00
-                                   CreditCard                 -1.00        0.00
-05/23/2020 business stuff          Checking                  600.76      600.76
-                                   income-2                 -600.76           0
-05/23/2020 business stuff          Checking                  300.00      300.00
-                                   income-1                 -179.50      179.50
-                                   interest                 -120.50           0
-=======
 11/4/2019  weekly groceries        grocery                      455         455
                                    credit_card_amex            -455           0
 11/4/2019  raspberry pi            general                       50          50
                                    credit_card_amex             -50           0
 05/23/2020 business stuff          cash_checking                600         600
                                    general                     -600           0
->>>>>>> 023f29d5
 ```
 
 - csv
